--- conflicted
+++ resolved
@@ -16,10 +16,7 @@
 from homeassistant.util import Throttle
 from homeassistant.const import CONF_HOST
 from homeassistant.helpers import config_validation as cv, entity_platform
-<<<<<<< HEAD
 from homeassistant.core import HomeAssistant
-=======
->>>>>>> 10792707
 
 from .wfrac.device import MIN_TIME_BETWEEN_UPDATES, Device
 from .wfrac.models.aircon import AirconCommands
@@ -87,11 +84,7 @@
     _attr_max_temp: float = 30
     _enable_turn_on_off_backwards_compatibility = False  # Remove after HA 2025.1
 
-<<<<<<< HEAD
     def __init__(self, device: Device, hass: HomeAssistant) -> None:
-=======
-    def __init__(self, device: Device, hass:HomeAssistant) -> None:
->>>>>>> 10792707
         self._device = device
         self._hass = hass
 
