--- conflicted
+++ resolved
@@ -123,18 +123,10 @@
                 errors[CONF_BASE] = "cannot_connect"
             except InvalidHost:
                 errors[CONF_HOST] = "cannot_connect"
-<<<<<<< HEAD
-<<<<<<< Updated upstream
-=======
             except HostAlreadyConfigured:
                 errors[CONF_HOST] = "host_already_configured"
             except ToManyDevicesRegistered:
                 errors[CONF_HOST] = "to_many_devices_registered"
->>>>>>> Stashed changes
-=======
-            except HostAlreadyConfigured:
-                errors[CONF_HOST] = "host_already_configured"
->>>>>>> 2ccfb289
             except InvalidName:
                 errors[CONF_NAME] = "name_invalid"
             except Exception:  # pylint: disable=broad-except
@@ -210,18 +202,10 @@
                 errors[CONF_BASE] = "cannot_connect"
             except InvalidHost:
                 errors[CONF_HOST] = "cannot_connect"
-<<<<<<< HEAD
-<<<<<<< Updated upstream
-=======
             except HostAlreadyConfigured:
                 errors[CONF_HOST] = "host_already_configured"
             except ToManyDevicesRegistered:
                 errors[CONF_HOST] = "to_many_devices_registered"
->>>>>>> Stashed changes
-=======
-            except HostAlreadyConfigured:
-                errors[CONF_HOST] = "host_already_configured"
->>>>>>> 2ccfb289
             except InvalidName:
                 errors[CONF_NAME] = "name_invalid"
             except Exception:  # pylint: disable=broad-except
